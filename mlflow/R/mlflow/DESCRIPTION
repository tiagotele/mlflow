--- conflicted
+++ resolved
@@ -1,11 +1,7 @@
 Package: mlflow
 Type: Package
 Title: Interface to 'MLflow'
-<<<<<<< HEAD
-Version: 1.6.0
-=======
 Version: 1.6.1
->>>>>>> bbf8886a
 Authors@R: c(
   person("Matei", "Zaharia", email = "matei@databricks.com", role = c("aut", "cre")),
   person("Javier", "Luraschi", email = "javier@rstudio.com", role = c("aut")),
