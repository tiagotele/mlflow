import functools
import logging
import os
import subprocess
from typing import Optional, TypeVar

from databricks_cli.configure import provider
from mlflow.exceptions import MlflowException
from mlflow.utils.rest_utils import MlflowHostCreds
from mlflow.utils._spark_utils import _get_active_spark_session
from mlflow.utils.uri import get_db_info_from_uri, is_databricks_uri

_logger = logging.getLogger(__name__)


def _use_repl_context_if_available(name):
    """
    Creates a decorator to insert a short circuit that returns the specified REPL context attribute
    if it's available.

    :param name: Attribute name (e.g. "apiUrl").
    :return: Decorator to insert the short circuit.
    """

    def decorator(f):
        @functools.wraps(f)
        def wrapper(*args, **kwargs):
            try:
                from dbruntime.databricks_repl_context import get_context

                context = get_context()
                if context is not None and hasattr(context, name):
                    return getattr(context, name)
            except Exception:
                pass
            return f(*args, **kwargs)

        return wrapper

    return decorator


class MlflowCredentialContext:
    """Sets and clears credentials on a context using the provided profile URL."""

    def __init__(self, databricks_profile_url):
        self.databricks_profile_url = databricks_profile_url or "databricks"
        self.db_utils = _get_dbutils()

    def __enter__(self):
        db_creds = get_databricks_host_creds(self.databricks_profile_url)
        self.db_utils.notebook.entry_point.putMlflowProperties(
            db_creds.host,
            db_creds.ignore_tls_verification,
            db_creds.token,
            db_creds.username,
            db_creds.password,
        )

    def __exit__(self, exc_type, exc_value, exc_traceback):
        self.db_utils.notebook.entry_point.clearMlflowProperties()


def _get_dbutils():
    try:
        import IPython

        ip_shell = IPython.get_ipython()
        if ip_shell is None:
            raise _NoDbutilsError
        return ip_shell.ns_table["user_global"]["dbutils"]
    except ImportError:
        raise _NoDbutilsError
    except KeyError:
        raise _NoDbutilsError


class _NoDbutilsError(Exception):
    pass


def _get_java_dbutils():
    dbutils = _get_dbutils()
    return dbutils.notebook.entry_point.getDbutils()


def _get_command_context():
    return _get_java_dbutils().notebook().getContext()


def _get_extra_context(context_key):
    return _get_command_context().extraContext().get(context_key).get()


def _get_context_tag(context_tag_key):
    tag_opt = _get_command_context().tags().get(context_tag_key)
    if tag_opt.isDefined():
        return tag_opt.get()
    else:
        return None


@_use_repl_context_if_available("aclPathOfAclRoot")
def acl_path_of_acl_root():
    try:
        return _get_command_context().aclPathOfAclRoot().get()
    except Exception:
        return _get_extra_context("aclPathOfAclRoot")


def _get_property_from_spark_context(key):
    try:
        from pyspark import TaskContext  # pylint: disable=import-error

        task_context = TaskContext.get()
        if task_context:
            return task_context.getLocalProperty(key)
    except Exception:
        return None


def is_databricks_default_tracking_uri(tracking_uri):
    return tracking_uri.lower().strip() == "databricks"


@_use_repl_context_if_available("isInNotebook")
def is_in_databricks_notebook():
    if _get_property_from_spark_context("spark.databricks.notebook.id") is not None:
        return True
    try:
        return acl_path_of_acl_root().startswith("/workspace")
    except Exception:
        return False


@_use_repl_context_if_available("isInJob")
def is_in_databricks_job():
    try:
        return get_job_id() is not None and get_job_run_id() is not None
    except Exception:
        return False


def is_in_databricks_repo():
    try:
        return get_git_repo_relative_path() is not None
    except Exception:
        return False


def is_in_databricks_repo_notebook():
    try:
        path = get_notebook_path()
        return path is not None and path.startswith("/Repos")
    except Exception:
        return False


def is_in_databricks_runtime():
    return "DATABRICKS_RUNTIME_VERSION" in os.environ


def is_dbfs_fuse_available():
    with open(os.devnull, "w") as devnull_stderr, open(os.devnull, "w") as devnull_stdout:
        try:
            return (
                subprocess.call(
                    ["mountpoint", "/dbfs"], stderr=devnull_stderr, stdout=devnull_stdout
                )
                == 0
            )
        except Exception:
            return False


@_use_repl_context_if_available("isInCluster")
def is_in_cluster():
    try:
        spark_session = _get_active_spark_session()
        return (
            spark_session is not None
            and spark_session.conf.get("spark.databricks.clusterUsageTags.clusterId") is not None
        )
    except Exception:
        return False


@_use_repl_context_if_available("notebookId")
def get_notebook_id():
    """Should only be called if is_in_databricks_notebook is true"""
    notebook_id = _get_property_from_spark_context("spark.databricks.notebook.id")
    if notebook_id is not None:
        return notebook_id
    acl_path = acl_path_of_acl_root()
    if acl_path.startswith("/workspace"):
        return acl_path.split("/")[-1]
    return None


@_use_repl_context_if_available("notebookPath")
def get_notebook_path():
    """Should only be called if is_in_databricks_notebook is true"""
    path = _get_property_from_spark_context("spark.databricks.notebook.path")
    if path is not None:
        return path
    try:
        return _get_command_context().notebookPath().get()
    except Exception:
        return _get_extra_context("notebook_path")


@_use_repl_context_if_available("runtimeVersion")
def get_databricks_runtime():
    if is_in_databricks_runtime():
        spark_session = _get_active_spark_session()
        if spark_session is not None:
            return spark_session.conf.get(
                "spark.databricks.clusterUsageTags.sparkVersion", default=None
            )
    return None


@_use_repl_context_if_available("clusterId")
def get_cluster_id():
    spark_session = _get_active_spark_session()
    if spark_session is None:
        return None
    return spark_session.conf.get("spark.databricks.clusterUsageTags.clusterId")


@_use_repl_context_if_available("jobGroupId")
def get_job_group_id():
    try:
        dbutils = _get_dbutils()
        job_group_id = dbutils.entry_point.getJobGroupId()
        if job_group_id is not None:
            return job_group_id
    except Exception:
        return None


@_use_repl_context_if_available("replId")
def get_repl_id():
    """
    :return: The ID of the current Databricks Python REPL
    """
    # Attempt to fetch the REPL ID from the Python REPL's entrypoint object. This REPL ID
    # is guaranteed to be set upon REPL startup in DBR / MLR 9.0
    try:
        dbutils = _get_dbutils()
        repl_id = dbutils.entry_point.getReplId()
        if repl_id is not None:
            return repl_id
    except Exception:
        pass

    # If the REPL ID entrypoint property is unavailable due to an older runtime version (< 9.0),
    # attempt to fetch the REPL ID from the Spark Context. This property may not be available
    # until several seconds after REPL startup
    try:
        from pyspark import SparkContext

        repl_id = SparkContext.getOrCreate().getLocalProperty("spark.databricks.replId")
        if repl_id is not None:
            return repl_id
    except Exception:
        pass


@_use_repl_context_if_available("jobId")
def get_job_id():
    try:
        return _get_command_context().jobId().get()
    except Exception:
        return _get_context_tag("jobId")


@_use_repl_context_if_available("idInJob")
def get_job_run_id():
    try:
        return _get_command_context().idInJob().get()
    except Exception:
        return _get_context_tag("idInJob")


@_use_repl_context_if_available("jobTaskType")
def get_job_type():
    """Should only be called if is_in_databricks_job is true"""
    try:
        return _get_command_context().jobTaskType().get()
    except Exception:
        return _get_context_tag("jobTaskType")


@_use_repl_context_if_available("jobType")
def get_job_type_info():
    try:
        return _get_context_tag("jobType")
    except Exception:
        return None


def get_experiment_name_from_job_id(job_id):
    return "jobs:/" + job_id


@_use_repl_context_if_available("commandRunId")
def get_command_run_id():
    try:
        return _get_command_context().commandRunId().get()
    except Exception:
        # Older runtimes may not have the commandRunId available
        return None


@_use_repl_context_if_available("apiUrl")
def get_webapp_url():
    """Should only be called if is_in_databricks_notebook or is_in_databricks_jobs is true"""
    url = _get_property_from_spark_context("spark.databricks.api.url")
    if url is not None:
        return url
    try:
        return _get_command_context().apiUrl().get()
    except Exception:
        return _get_extra_context("api_url")


@_use_repl_context_if_available("workspaceId")
def get_workspace_id():
    try:
        return _get_command_context().workspaceId().get()
    except Exception:
        return _get_context_tag("orgId")


@_use_repl_context_if_available("browserHostName")
def get_browser_hostname():
    try:
        return _get_command_context().browserHostName().get()
    except Exception:
        return _get_context_tag("browserHostName")


def get_workspace_info_from_dbutils():
    try:
        dbutils = _get_dbutils()
        if dbutils:
            browser_hostname = get_browser_hostname()
            workspace_host = "https://" + browser_hostname if browser_hostname else get_webapp_url()
            workspace_id = get_workspace_id()
            return workspace_host, workspace_id
    except Exception:
        pass
    return None, None


@_use_repl_context_if_available("workspaceUrl")
def get_workspace_url():
    try:
        spark_session = _get_active_spark_session()
        if spark_session is not None:
            return "https://" + spark_session.conf.get("spark.databricks.workspaceUrl")
    except Exception:
        return None


def get_workspace_info_from_databricks_secrets(tracking_uri):
    profile, key_prefix = get_db_info_from_uri(tracking_uri)
    if key_prefix:
        dbutils = _get_dbutils()
        if dbutils:
            workspace_id = dbutils.secrets.get(scope=profile, key=key_prefix + "-workspace-id")
            workspace_host = dbutils.secrets.get(scope=profile, key=key_prefix + "-host")
            return workspace_host, workspace_id
    return None, None


def _fail_malformed_databricks_auth(profile):
    raise MlflowException(
        "Got malformed Databricks CLI profile '%s'. Please make sure the "
        "Databricks CLI is properly configured as described at "
        "https://github.com/databricks/databricks-cli." % profile
    )


def get_databricks_host_creds(server_uri=None):
    """
    Reads in configuration necessary to make HTTP requests to a Databricks server. This
    uses the Databricks CLI's ConfigProvider interface to load the DatabricksConfig object.
    If no Databricks CLI profile is found corresponding to the server URI, this function
    will attempt to retrieve these credentials from the Databricks Secret Manager. For that to work,
    the server URI will need to be of the following format: "databricks://scope:prefix". In the
    Databricks Secret Manager, we will query for a secret in the scope "<scope>" for secrets with
    keys of the form "<prefix>-host" and "<prefix>-token". Note that this prefix *cannot* be empty
    if trying to authenticate with this method. If found, those host credentials will be used. This
    method will throw an exception if sufficient auth cannot be found.

    :param server_uri: A URI that specifies the Databricks profile you want to use for making
    requests.
    :return: :py:class:`mlflow.rest_utils.MlflowHostCreds` which includes the hostname and
        authentication information necessary to talk to the Databricks server.
    """
    profile, path = get_db_info_from_uri(server_uri)
    if not hasattr(provider, "get_config"):
        _logger.warning(
            "Support for databricks-cli<0.8.0 is deprecated and will be removed"
            " in a future version."
        )
        config = provider.get_config_for_profile(profile)
    elif profile:
        config = provider.ProfileConfigProvider(profile).get_config()
    else:
        config = provider.get_config()
    # if a path is specified, that implies a Databricks tracking URI of the form:
    # databricks://profile-name/path-specifier
    if (not config or not config.host) and path:
        dbutils = _get_dbutils()
        if dbutils:
            # Prefix differentiates users and is provided as path information in the URI
            key_prefix = path
            host = dbutils.secrets.get(scope=profile, key=key_prefix + "-host")
            token = dbutils.secrets.get(scope=profile, key=key_prefix + "-token")
            if host and token:
                config = provider.DatabricksConfig.from_token(
                    host=host, token=token, insecure=False
                )
    if not config or not config.host:
        _fail_malformed_databricks_auth(profile)

    insecure = hasattr(config, "insecure") and config.insecure

    if config.username is not None and config.password is not None:
        return MlflowHostCreds(
            config.host,
            username=config.username,
            password=config.password,
            ignore_tls_verification=insecure,
        )
    elif config.token:
        return MlflowHostCreds(config.host, token=config.token, ignore_tls_verification=insecure)
    _fail_malformed_databricks_auth(profile)


@_use_repl_context_if_available("mlflowGitRepoUrl")
def get_git_repo_url():
    try:
        return _get_command_context().mlflowGitRepoUrl().get()
    except Exception:
        return _get_extra_context("mlflowGitUrl")


@_use_repl_context_if_available("mlflowGitRepoProvider")
def get_git_repo_provider():
    try:
        return _get_command_context().mlflowGitRepoProvider().get()
    except Exception:
        return _get_extra_context("mlflowGitProvider")


@_use_repl_context_if_available("mlflowGitRepoCommit")
def get_git_repo_commit():
    try:
        return _get_command_context().mlflowGitRepoCommit().get()
    except Exception:
        return _get_extra_context("mlflowGitCommit")


@_use_repl_context_if_available("mlflowGitRelativePath")
def get_git_repo_relative_path():
    try:
        return _get_command_context().mlflowGitRelativePath().get()
    except Exception:
        return _get_extra_context("mlflowGitRelativePath")


@_use_repl_context_if_available("mlflowGitRepoReference")
def get_git_repo_reference():
    try:
        return _get_command_context().mlflowGitRepoReference().get()
    except Exception:
        return _get_extra_context("mlflowGitReference")


@_use_repl_context_if_available("mlflowGitRepoReferenceType")
def get_git_repo_reference_type():
    try:
        return _get_command_context().mlflowGitRepoReferenceType().get()
    except Exception:
        return _get_extra_context("mlflowGitReferenceType")


@_use_repl_context_if_available("mlflowGitRepoStatus")
def get_git_repo_status():
    try:
        return _get_command_context().mlflowGitRepoStatus().get()
    except Exception:
        return _get_extra_context("mlflowGitStatus")


def is_running_in_ipython_environment():
    try:
        from IPython import get_ipython

        return get_ipython() is not None
    except (ImportError, ModuleNotFoundError):
        return False


def get_databricks_run_url(tracking_uri: str, run_id: str, artifact_path=None) -> Optional[str]:
    """
    Obtains a Databricks URL corresponding to the specified MLflow Run, optionally referring
    to an artifact within the run.

    :param tracking_uri: The URI of the MLflow Tracking server containing the Run.
    :param run_id: The ID of the MLflow Run for which to obtain a Databricks URL.
    :param artifact_path: An optional relative artifact path within the Run to which the URL
                          should refer.
    :return: A Databricks URL corresponding to the specified MLflow Run
             (and artifact path, if specified), or None if the MLflow Run does not belong to a
             Databricks Workspace.
    """
    from mlflow.tracking.client import MlflowClient

    try:
        workspace_info = (
            DatabricksWorkspaceInfo.from_environment()
            or get_databricks_workspace_info_from_uri(tracking_uri)
        )
        if workspace_info is not None:
            experiment_id = MlflowClient(tracking_uri).get_run(run_id).info.experiment_id
            return _construct_databricks_run_url(
                host=workspace_info.host,
                experiment_id=experiment_id,
                run_id=run_id,
                workspace_id=workspace_info.workspace_id,
                artifact_path=artifact_path,
            )
    except Exception:
        return None


def get_databricks_model_version_url(registry_uri: str, name: str, version: str) -> Optional[str]:
    """
    Obtains a Databricks URL corresponding to the specified Model Version.

    :param tracking_uri: The URI of the Model Registry server containing the Model Version.
    :param name: The name of the registered model containing the Model Version.
    :param version: Version number of the Model Version.
    :return: A Databricks URL corresponding to the specified Model Version, or None if the
             Model Version does not belong to a Databricks Workspace.
    """
    try:
        workspace_info = (
            DatabricksWorkspaceInfo.from_environment()
            or get_databricks_workspace_info_from_uri(registry_uri)
        )
        if workspace_info is not None:
            return _construct_databricks_model_version_url(
                host=workspace_info.host,
                name=name,
                version=version,
                workspace_id=workspace_info.workspace_id,
            )
    except Exception:
        return None


DatabricksWorkspaceInfoType = TypeVar("DatabricksWorkspaceInfo", bound="DatabricksWorkspaceInfo")


class DatabricksWorkspaceInfo:

    WORKSPACE_HOST_ENV_VAR = "_DATABRICKS_WORKSPACE_HOST"
    WORKSPACE_ID_ENV_VAR = "_DATABRICKS_WORKSPACE_ID"

    def __init__(self, host: str, workspace_id: Optional[str] = None):
        self.host = host
        self.workspace_id = workspace_id

    @classmethod
    def from_environment(cls) -> Optional[DatabricksWorkspaceInfoType]:
        if DatabricksWorkspaceInfo.WORKSPACE_HOST_ENV_VAR in os.environ:
            return DatabricksWorkspaceInfo(
                host=os.environ[DatabricksWorkspaceInfo.WORKSPACE_HOST_ENV_VAR],
                workspace_id=os.environ.get(DatabricksWorkspaceInfo.WORKSPACE_ID_ENV_VAR),
            )
        else:
            return None

    def to_environment(self):
        env = {
            DatabricksWorkspaceInfo.WORKSPACE_HOST_ENV_VAR: self.host,
        }
        if self.workspace_id is not None:
            env[DatabricksWorkspaceInfo.WORKSPACE_ID_ENV_VAR] = self.workspace_id

        return env


def get_databricks_workspace_info_from_uri(tracking_uri: str) -> Optional[DatabricksWorkspaceInfo]:
    if not is_databricks_uri(tracking_uri):
        return None

    if is_databricks_default_tracking_uri(tracking_uri) and (
        is_in_databricks_notebook() or is_in_databricks_job()
    ):
        workspace_host, workspace_id = get_workspace_info_from_dbutils()
    else:
        workspace_host, workspace_id = get_workspace_info_from_databricks_secrets(tracking_uri)
        if not workspace_id:
            _logger.info(
                "No workspace ID specified; if your Databricks workspaces share the same"
                " host URL, you may want to specify the workspace ID (along with the host"
                " information in the secret manager) for run lineage tracking. For more"
                " details on how to specify this information in the secret manager,"
                " please refer to the Databricks MLflow documentation."
            )

    if workspace_host:
        return DatabricksWorkspaceInfo(host=workspace_host, workspace_id=workspace_id)
    else:
        return None


def _construct_databricks_run_url(
    host: str,
    experiment_id: str,
    run_id: str,
    workspace_id: Optional[str] = None,
    artifact_path: Optional[str] = None,
) -> str:
    run_url = host
    if workspace_id and workspace_id != "0":
        run_url += "?o=" + str(workspace_id)

    run_url += f"#mlflow/experiments/{experiment_id}/runs/{run_id}"

    if artifact_path is not None:
        run_url += f"/artifactPath/{artifact_path.lstrip('/')}"

    return run_url


def _construct_databricks_model_version_url(
    host: str, name: str, version: str, workspace_id: Optional[str] = None
) -> str:
    model_version_url = host
    if workspace_id and workspace_id != "0":
        model_version_url += "?o=" + str(workspace_id)

<<<<<<< HEAD
    model_version_url += f"#mlflow/models/{name}/{version}"
=======
    model_version_url += f"#mlflow/models/{name}/versions/{version}"
>>>>>>> ca98d871

    return model_version_url<|MERGE_RESOLUTION|>--- conflicted
+++ resolved
@@ -648,10 +648,6 @@
     if workspace_id and workspace_id != "0":
         model_version_url += "?o=" + str(workspace_id)
 
-<<<<<<< HEAD
-    model_version_url += f"#mlflow/models/{name}/{version}"
-=======
     model_version_url += f"#mlflow/models/{name}/versions/{version}"
->>>>>>> ca98d871
 
     return model_version_url