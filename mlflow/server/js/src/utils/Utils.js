import dateFormat from 'dateformat';
import React from 'react';
import notebookSvg from '../static/notebook.svg';
import emptySvg from '../static/empty.svg';
import laptopSvg from '../static/laptop.svg';
import projectSvg from '../static/project.svg';
import qs from 'qs';
import { MLFLOW_INTERNAL_PREFIX } from './TagUtils';
import { message } from 'antd';
import _ from 'lodash';
<<<<<<< HEAD
=======

>>>>>>> ea8fc4cc

class Utils {
  /**
   * Merge a runs parameters / metrics.
   * @param runsUuids - A list of Run UUIDs.
   * @param keyValueList - A list of objects. One object for each run.
   * @retuns A key to a map of (runUuid -> value)
   */
  static mergeRuns(runUuids, keyValueList) {
    const ret = {};
    keyValueList.forEach((keyValueObj, i) => {
      const curRunUuid = runUuids[i];
      Object.keys(keyValueObj).forEach((key) => {
        const cur = ret[key] || {};
        ret[key] = {
          ...cur,
          [curRunUuid]: keyValueObj[key],
        };
      });
    });
    return ret;
  }

  static runNameTag = 'mlflow.runName';
  static sourceNameTag = 'mlflow.source.name';
  static sourceTypeTag = 'mlflow.source.type';
  static gitCommitTag = 'mlflow.source.git.commit';
  static entryPointTag = 'mlflow.project.entryPoint';
  static backendTag = 'mlflow.project.backend';
  static userTag = 'mlflow.user';

  static formatMetric(value) {
    if (value === 0) {
      return '0';
    } else if (Math.abs(value) < 1e-3) {
      return value.toExponential(3).toString();
    } else if (Math.abs(value) < 10) {
      return (Math.round(value * 1000) / 1000).toString();
    } else if (Math.abs(value) < 100) {
      return (Math.round(value * 100) / 100).toString();
    } else {
      return (Math.round(value * 10) / 10).toString();
    }
  }

  /**
   * Helper method for that returns a truncated version of the passed-in string (with trailing
   * ellipsis) if the string is longer than maxLength. Otherwise, just returns the passed-in string.
   */
  static truncateString(string, maxLength) {
    if (string.length > maxLength) {
      return string.slice(0, maxLength - 3) + "...";
    }
    return string;
  }

  /**
   * We need to cast all of the timestamps back to numbers since keys of JS objects are auto casted
   * to strings.
   *
   * @param metrics - List of { timestamp: "1", [run1.uuid]: 7, ... }
   * @returns Same list but all of the timestamps casted to numbers.
   */
  static convertTimestampToInt(metrics) {
    return metrics.map((metric) => {
      return {
        ...metric,
        timestamp: Number.parseFloat(metric.timestamp),
      };
    });
  }

  /**
   * Format timestamps from millisecond epoch time.
   */
  static formatTimestamp(timestamp, format = 'yyyy-mm-dd HH:MM:ss') {
    if (timestamp === undefined) {
      return '(unknown)';
    }
    const d = new Date(0);
    d.setUTCMilliseconds(timestamp);
    return dateFormat(d, format);
  }

  static timeSince(date) {
    const seconds = Math.max(0, Math.floor((new Date() - date) / 1000));

    let interval = Math.floor(seconds / 31536000);

    if (interval >= 1) {
      return interval + ' year' + (interval === 1 ? '' : 's');
    }
    interval = Math.floor(seconds / 2592000);
    if (interval >= 1) {
      return interval + ' month' + (interval === 1 ? '' : 's');
    }
    interval = Math.floor(seconds / 86400);
    if (interval >= 1) {
      return interval + ' day' + (interval === 1 ? '' : 's');
    }
    interval = Math.floor(seconds / 3600);
    if (interval >= 1) {
      return interval + ' hour' + (interval === 1 ? '' : 's');
    }
    interval = Math.floor(seconds / 60);
    if (interval >= 1) {
      return interval + ' minute' + (interval === 1 ? '' : 's');
    }
    return Math.floor(seconds) + ' seconds';
  }

  /**
   * Format a duration given in milliseconds.
   *
   * @param duration in milliseconds
   */
  static formatDuration(duration) {
    if (duration < 500) {
      return duration + "ms";
    } else if (duration < 1000 * 60) {
      return (duration / 1000).toFixed(1) + "s";
    } else if (duration < 1000 * 60 * 60) {
      return (duration / 1000 / 60).toFixed(1) + "min";
    } else if (duration < 1000 * 60 * 60 * 24) {
      return (duration / 1000 / 60 / 60).toFixed(1) + "h";
    } else {
      return (duration / 1000 / 60 / 60 / 24).toFixed(1) + "d";
    }
  }

  static baseName(path) {
    const pieces = path.split("/");
    return pieces[pieces.length - 1];
  }

  static dropExtension(path) {
    return path.replace(/(.*[^/])\.[^/.]+$/, "$1");
  }

  static getGitHubRegex() {
    return /[@/]github.com[:/]([^/.]+)\/([^/#]+)#?(.*)/;
  }

  static getGitLabRegex() {
    return /[@/]gitlab.com[:/]([^/.]+)\/([^/#]+)#?(.*)/;
  }

  static getBitbucketRegex() {
    return /[@/]bitbucket.org[:/]([^/.]+)\/([^/#]+)#?(.*)/;
  }

  static getGitRepoUrl(sourceName) {
    const gitHubMatch = sourceName.match(Utils.getGitHubRegex());
    const gitLabMatch = sourceName.match(Utils.getGitLabRegex());
    const bitbucketMatch = sourceName.match(Utils.getBitbucketRegex());
    let url = null;
    if (gitHubMatch || gitLabMatch) {
      const baseUrl = gitHubMatch ? "https://github.com/" : "https://gitlab.com/";
      const match = gitHubMatch || gitLabMatch;
      url = baseUrl + match[1] + "/" + match[2].replace(/.git/, '');
      if (match[3]) {
        url = url + "/tree/master/" + match[3];
      }
    } else if (bitbucketMatch) {
      const baseUrl = "https://bitbucket.org/";
      url = baseUrl + bitbucketMatch[1] + "/" + bitbucketMatch[2].replace(/.git/, '');
      if (bitbucketMatch[3]) {
        url = url + "/src/master/" + bitbucketMatch[3];
      }
    } else if (!url && Utils.getPrivateVcsConfig()) {
      const privateVcsMatch = sourceName.match(window.privateVcsRegex);
      if (privateVcsMatch) {
        url = window.privateVcsRepo.replace("privateVcsMatch", privateVcsMatch[2]);
      }
    }
    return url;
  }

  static getGitCommitUrl(sourceName, sourceVersion) {
    const gitHubMatch = sourceName.match(Utils.getGitHubRegex());
    const gitLabMatch = sourceName.match(Utils.getGitLabRegex());
    const bitbucketMatch = sourceName.match(Utils.getBitbucketRegex());
    let url = null;
    if (gitHubMatch || gitLabMatch) {
      const baseUrl = gitHubMatch ? "https://github.com/" : "https://gitlab.com/";
      const match = gitHubMatch || gitLabMatch;
      url = (baseUrl + match[1] + "/" + match[2].replace(/.git/, '') +
        "/tree/" + sourceVersion) + "/" + match[3];
    } else if (bitbucketMatch) {
      const baseUrl = "https://bitbucket.org/";
      url = (baseUrl + bitbucketMatch[1] + "/" + bitbucketMatch[2].replace(/.git/, '') +
        "/src/" + sourceVersion) + "/" + bitbucketMatch[3];
    } else if (!url && Utils.getPrivateVcsConfig) {
      const privateVcsMatch = sourceName.match(window.privateVcsRegex);
      if (privateVcsMatch) {
        url = window.privateVcsCommit.replace("privateVcsMatch", privateVcsMatch[2]);
        url = url.replace("sourceVersion", sourceVersion);
      }
    }
    return url;
  }

  /**
   * Returns a copy of the provided URL with its query parameters set to `queryParams`.
   * @param url URL string like "http://my-mlflow-server.com/#/experiments/9.
   * @param queryParams Optional query parameter string like "?param=12345". Query params provided
   *        via this string will override existing query param values in `url`
   */
  static setQueryParams(url, queryParams) {
    const urlObj = new URL(url);
    urlObj.search = queryParams || "";
    return urlObj.toString();
  }

  /**
   * Renders the source name and entry point into an HTML element. Used for display.
   * @param tags Object containing tag key value pairs.
   * @param queryParams Query params to add to certain source type links.
   */
  static renderSource(tags, queryParams) {
    const sourceName = Utils.getSourceName(tags);
    const sourceType = Utils.getSourceType(tags);
    let res = Utils.formatSource(tags);
    if (sourceType === "PROJECT") {
      const url = Utils.getGitRepoUrl(sourceName);
      if (url) {
        res = <a target="_top" href={url}>{res}</a>;
      }
      return res;
    } else if (sourceType === "NOTEBOOK") {
      const revisionIdTag = 'mlflow.databricks.notebookRevisionID';
      const notebookIdTag = 'mlflow.databricks.notebookID';
      const revisionId = tags && tags[revisionIdTag] && tags[revisionIdTag].value;
      const notebookId = tags && tags[notebookIdTag] && tags[notebookIdTag].value;
      if (notebookId) {
        let url = Utils.setQueryParams(window.location.origin, queryParams);
        url += `#notebook/${notebookId}`;
        if (revisionId) {
          url += `/revision/${revisionId}`;
        }
        res = (<a title={sourceName} href={url} target='_top'>
          {Utils.baseName(sourceName)}
        </a>);
      }
      return res;
    } else {
      return res;
    }
  }

  /**
   * Returns an svg with some styling applied.
   */
  static renderSourceTypeIcon(sourceType) {
    const imageStyle = {
      height: '20px',
      position: 'relative',
      top: '-3px',
      marginRight: '4px',
    };
    if (sourceType === "NOTEBOOK") {
      return <img alt="" title="Notebook" style={imageStyle} src={notebookSvg} />;
    } else if (sourceType === "LOCAL") {
      return <img alt="" title="Local Source" style={imageStyle} src={laptopSvg} />;
    } else if (sourceType === "PROJECT") {
      return <img alt="" title="Project" style={imageStyle} src={projectSvg} />;
    }
    return <img alt="" style={imageStyle} src={emptySvg} />;
  }

  /**
   * Renders the source name and entry point into a string. Used for sorting.
   * @param run MlflowMessages.RunInfo
   */
  static formatSource(tags) {
    const sourceName = Utils.getSourceName(tags);
    const entryPointName = Utils.getEntryPointName(tags);
    if (Utils.getSourceType(tags) === "PROJECT") {
      let res = Utils.dropExtension(Utils.baseName(sourceName));
      if (entryPointName && entryPointName !== "main") {
        res += ":" + entryPointName;
      }
      return res;
    } else {
      return Utils.baseName(sourceName);
    }
  }

  /**
   * Renders the run name into a string.
   * @param runTags Object of tag name to MlflowMessages.RunTag instance
   */
  static getRunDisplayName(runTags, runUuid) {
    return Utils.getRunName(runTags) || "Run " + runUuid;
  }

  static getRunName(runTags) {
    const runNameTag = runTags[Utils.runNameTag];
    if (runNameTag) {
      return runNameTag.value;
    }
    return "";
  }

  static getSourceName(runTags) {
    const sourceNameTag = runTags[Utils.sourceNameTag];
    if (sourceNameTag) {
      return sourceNameTag.value;
    }
    return "";
  }

  static getSourceType(runTags) {
    const sourceTypeTag = runTags[Utils.sourceTypeTag];
    if (sourceTypeTag) {
      return sourceTypeTag.value;
    }
    return "";
  }

  static getSourceVersion(runTags) {
    const gitCommitTag = runTags[Utils.gitCommitTag];
    if (gitCommitTag) {
      return gitCommitTag.value;
    }
    return "";
  }

  static getEntryPointName(runTags) {
    const entryPointTag = runTags[Utils.entryPointTag];
    if (entryPointTag) {
      return entryPointTag.value;
    }
    return "";
  }

  static getBackend(runTags) {
    const backendTag = runTags[Utils.backendTag];
    if (backendTag) {
      return backendTag.value;
    }
    return "";
  }

  // TODO(aaron) Remove runInfo when user_id deprecation is complete.
  static getUser(runInfo, runTags) {
    const userTag = runTags[Utils.userTag];
    if (userTag) {
      return userTag.value;
    }
    return runInfo.user_id;
  }

  static renderVersion(tags, shortVersion = true) {
    const sourceVersion = Utils.getSourceVersion(tags);
    const sourceName = Utils.getSourceName(tags);
    const sourceType = Utils.getSourceType(tags);
    if (sourceVersion) {
      const versionString = shortVersion ? sourceVersion.substring(0, 6) : sourceVersion;
      if (sourceType === "PROJECT") {
        const url = Utils.getGitCommitUrl(sourceName, sourceVersion);
        if (url) {
          return <a href={url} target='_top'>{versionString}</a>;
        }
        return versionString;
      } else {
        return versionString;
      }
    }
    return null;
  }

  static pluralize(word, quantity) {
    if (quantity > 1) {
      return word + 's';
    } else {
      return word;
    }
  }

  static getRequestWithId(requests, requestId) {
    return requests.find((r) => r.id === requestId);
  }

  static getPlotMetricKeysFromUrl(search) {
    const params = qs.parse(search);
    const plotMetricKeysStr = params && params['plot_metric_keys'];
    return plotMetricKeysStr ? JSON.parse(plotMetricKeysStr) : [];
  }

  static getSearchParamsFromUrl(search) {
    const params = qs.parse(search, { ignoreQueryPrefix: true });
    const str = JSON.stringify(params,
      function replaceUndefined(key, value) {
        return (value === undefined) ? "" : value;
      });

    return params ? JSON.parse(str) : [];
  }

  static getSearchUrlFromState(state) {
    const replaced = {};
    for (const key in state) {
      if (state[key] === undefined) {
        replaced[key] = '';
      } else {
        replaced[key] = state[key];
      }
    }
    return qs.stringify(replaced);
  }

  static compareByTimestamp(history1, history2) {
    return history1.timestamp - history2.timestamp;
  }

  static compareByStepAndTimestamp(history1, history2) {
    const stepResult = history1.step - history2.step;
    return stepResult === 0 ? (history1.timestamp - history2.timestamp) : stepResult;
  }

  static getVisibleTagValues(tags) {
    // Collate tag objects into list of [key, value] lists and filter MLflow-internal tags
    return Object.values(tags).map((t) =>
      [t.getKey(), t.getValue()]
    ).filter(t =>
      !t[0].startsWith(MLFLOW_INTERNAL_PREFIX)
    );
  }

  static getVisibleTagKeyList(tagsList) {
    return _.uniq(
      _.flatMap(tagsList, (tags) => Utils.getVisibleTagValues(tags).map(([key]) => key)),
    );
  }

  static getAjaxUrl(relativeUrl) {
    if (process.env.USE_ABSOLUTE_AJAX_URLS === "true") {
      return '/' + relativeUrl;
    }
    return relativeUrl;
  }

  static logErrorAndNotifyUser(e) {
    console.error(e);
    // not all error is wrapped by ErrorWrapper
    if (e.getMessageField) {
      message.error(e.getMessageField());
    }
  }

  static isModelRegistryEnabled() {
    return true;
  }

  /**
   * Fetch private vcs regex
   */
  static getPrivateVcsRegex() {
    const req = new XMLHttpRequest();
    let ret = null;
    req.open("GET", "/api/2.0/mlflow/private_vcs/regex", false);
    req.send();
    if (req.status === 200 && req.responseText) {
      const jsonData = JSON.parse(req.responseText);
      ret = jsonData['vcs_regex'];
    }
    if (ret) {
      return new RegExp(ret);
    } else {
      return null;
    }
  }

  /**
   * Fetch repo or commit urls for private vcs
   */
  static getPrivateVcsUrl(url_type) {
    const req = new XMLHttpRequest();
    let ret = null;
    req.open("GET", "/api/2.0/mlflow/private_vcs/url?type=" + url_type, false);
    req.send();
    if (req.status === 200 && req.responseText) {
      const jsonData = JSON.parse(req.responseText);
      ret = jsonData['vcs_url'];
    }
    return ret;
  }

  /**
   * Fetch private VCS config singletons
   */
  static getPrivateVcsConfig() {
    if (!window.privateVcsRegex) {
      window.privateVcsRegex = Utils.getPrivateVcsRegex();
    }
    if (!window.privateVcsRepo) {
      window.privateVcsRepo = Utils.getPrivateVcsUrl('repo');
    }
    if (!window.privateVcsCommit) {
      window.privateVcsCommit = Utils.getPrivateVcsUrl('commit');
    }
    return window.privateVcsRegex && window.privateVcsRepo && window.privateVcsCommit;
  }
}

export default Utils;<|MERGE_RESOLUTION|>--- conflicted
+++ resolved
@@ -8,10 +8,6 @@
 import { MLFLOW_INTERNAL_PREFIX } from './TagUtils';
 import { message } from 'antd';
 import _ from 'lodash';
-<<<<<<< HEAD
-=======
-
->>>>>>> ea8fc4cc
 
 class Utils {
   /**
