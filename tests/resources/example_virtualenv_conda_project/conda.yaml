name: virtualenv-conda
channels:
  - conda-forge
dependencies:
  - python=3.8.13
  - numpy
  - pip
  - pip:
<<<<<<< HEAD
    - mlflow
    - scikit-learn==1.0.2
=======
      - ../../..
      - scikit-learn==1.0.2
>>>>>>> ca98d871
<|MERGE_RESOLUTION|>--- conflicted
+++ resolved
@@ -6,10 +6,5 @@
   - numpy
   - pip
   - pip:
-<<<<<<< HEAD
-    - mlflow
-    - scikit-learn==1.0.2
-=======
       - ../../..
-      - scikit-learn==1.0.2
->>>>>>> ca98d871
+      - scikit-learn==1.0.2